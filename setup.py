#
# Kivy - Crossplatform NUI toolkit
# http://kivy.org/
#

import sys
from copy import deepcopy
from os.path import join, dirname, sep, exists
from os import walk, environ
from distutils.core import setup
from distutils.extension import Extension

# -----------------------------------------------------------------------------
# Detect options
#
c_options = {
    'use_opengl_es2': True,
    'use_opengl_debug': False,
    'use_glew': False,
    'use_mesagl': 'USE_MESAGL' in environ}

# -----------------------------------------------------------------------------
# Determine on which platform we are

platform = sys.platform

# Detect Python for android project (http://github.com/kivy/python-for-android)
ndkplatform = environ.get('NDKPLATFORM')
if ndkplatform is not None and environ.get('LIBLINK'):
    platform = 'android'
if environ.get('KIVYIOSROOT'):
    platform = 'ios'

# -----------------------------------------------------------------------------
# Cython check
try:
    # check for cython
    from Cython.Distutils import build_ext
    have_cython = True
except ImportError:
    if platform not in ('android', 'ios'):
        print '\nCython is missing, its required for compiling kivy !\n\n'
        raise
    # on python-for-android, cython usage is external
    have_cython = False
    from distutils.command.build_ext import build_ext

# -----------------------------------------------------------------------------
# Setup classes
class KivyBuildExt(build_ext):

    def build_extensions(self):
        print 'Build configuration is:'
        for opt, value in c_options.iteritems():
            print ' *', opt, ' = ', repr(value)
        print 'Generate config.h'
        config_h = join(dirname(__file__), 'kivy', 'graphics', 'config.h')
        with open(config_h, 'w') as fd:
            fd.write('// Autogenerated file for Kivy C configuration\n')
            for k, v in c_options.iteritems():
                fd.write('#define __%s %d\n' % (k.upper(), int(v)))

        print 'Generate config.pxi'
        config_pxi = join(dirname(__file__), 'kivy', 'graphics', 'config.pxi')
        with open(config_pxi, 'w') as fd:
            fd.write('# Autogenerated file for Kivy Cython configuration\n')
            for k, v in c_options.iteritems():
                fd.write('DEF %s = %d\n' % (k.upper(), int(v)))

        build_ext.build_extensions(self)


# -----------------------------------------------------------------------------
# extract version (simulate doc generation, kivy will be not imported)
environ['KIVY_DOC_INCLUDE'] = '1'
import kivy

# extra build commands go in the cmdclass dict {'command-name': CommandClass}
# see tools.packaging.{platform}.build.py for custom build commands for
# portable packages.  also e.g. we use build_ext command from cython if its
# installed for c extensions.
from kivy.tools.packaging.factory import FactoryBuild
cmdclass = {
    'build_factory': FactoryBuild,
    'build_ext': KivyBuildExt }

try:
    # add build rules for portable packages to cmdclass
    if platform == 'win32':
        from kivy.tools.packaging.win32.build import WindowsPortableBuild
        cmdclass['build_portable'] = WindowsPortableBuild
    elif platform == 'darwin':
        from kivy.tools.packaging.osx.build import OSXPortableBuild
        cmdclass['build_portable'] = OSXPortableBuild
except ImportError:
    print 'User distribution detected, avoid portable command.'

<<<<<<< HEAD
from kivy.tools.packaging.factory import FactoryBuild
cmdclass['build_factory'] = FactoryBuild

#
# Detect options
#
c_options = {
    'use_opengl_es2': True,
    'use_opengl_debug': False,
    'use_glew': False,
    'use_sdl': False,
    'use_ios': False,
    'use_mesagl': 'USE_MESAGL' in environ}

# now check if environ is changing the default values
for key in c_options.keys():
    ukey = key.upper()
    if ukey in environ:
        value = bool(int(environ[ukey]))
        print 'Environ change %s -> %s' % (key, value)
        c_options[key] = value

# check if we are in a kivy-ios build
kivy_ios_root = environ.get('KIVYIOSROOT', None)
if kivy_ios_root is not None:
    print 'Kivy-IOS project environment detect, use it.'
    print 'Kivy-IOS project located at %r' % kivy_ios_root
    print 'Activate SDL compilation.'
    c_options['use_ios'] = True
    c_options['use_sdl'] = True

=======
>>>>>>> 69bea76d
# Detect which opengl version headers to use
if platform in ('android', 'darwin', 'ios'):
    pass
elif platform == 'win32':
    print 'Windows platform detected, force GLEW usage.'
    c_options['use_glew'] = True
else:
    # searching GLES headers
    default_header_dirs = ['/usr/include', '/usr/local/include']
    found = False
    for hdir in default_header_dirs:
        filename = join(hdir, 'GLES2', 'gl2.h')
        if exists(filename):
            found = True
            print 'Found GLES 2.0 headers at', filename
            break
    if not found:
        print 'WARNING: GLES 2.0 headers are not found'
        print 'Fallback to Desktop opengl headers.'
        c_options['use_opengl_es2'] = False

# -----------------------------------------------------------------------------
# declare flags
def get_modulename_from_file(filename):
    pyx = '.'.join(filename.split('.')[:-1])
    pyxl = pyx.split(sep)
    while pyxl[0] != 'kivy':
        pyxl.pop(0)
    if pyxl[1] == 'kivy':
        pyxl.pop(0)
    return '.'.join(pyxl)

class CythonExtension(Extension):

    def __init__(self, *args, **kwargs):
        Extension.__init__(self, *args, **kwargs)
        self.pyrex_directives = {
            'profile': 'USE_PROFILE' in environ,
            'embedsignature': True}
        # XXX with pip, setuptools is imported before distutils, and change
        # our pyx to c, then, cythonize doesn't happen. So force again our
        # sources
        self.sources = args[1]

def merge(d1, *args):
    d1 = deepcopy(d1)
    for d2 in args:
        for key, value in d2.iteritems():
            if key in d1:
                d1[key].extend(value)
            else:
                d1[key] = value
    return d1

def determine_gl_flags():
    flags = {'libraries': []}
    if platform == 'win32':
        flags['libraries'] = ['opengl32']
    elif platform == 'darwin':
<<<<<<< HEAD
        # On OSX, it's not -lGL, but -framework OpenGL...
        extra_link_args = ['-framework', 'OpenGLES']
=======
        flags['extra_link_args'] = ['-framework', 'OpenGL', '-arch', 'x86_64']
        flags['extra_compile_args'] = ['-arch', 'x86_64']
>>>>>>> 69bea76d
    elif platform.startswith('freebsd'):
        flags['include_dirs'] = ['/usr/local/include']
        flags['extra_link_args'] = ['-L', '/usr/local/lib']
    elif platform == 'android':
        flags['include_dirs'] += [join(ndkplatform, 'usr', 'include')]
        flags['extra_link_args'] += ['-L', join(ndkplatform, 'usr', 'lib')]
        flags['libraries'] = ['GLESv2']
    else:
<<<<<<< HEAD
        libraries.append('GLESv2')

=======
        flags['libraries'] = ['GL']
>>>>>>> 69bea76d
    if c_options['use_glew']:
        if platform == 'win32':
            flags['libraries'] += ['glew32']
        else:
            flags['libraries'] += ['GLEW']
    return flags

def determine_graphics_pxd():
    flags = {'depends': [join(dirname(__file__), 'kivy', x) for x in [
        'graphics/buffer.pxd',
        'graphics/c_opengl.pxd',
        'graphics/c_opengl_debug.pxd',
        'graphics/compiler.pxd',
        'graphics/context_instructions.pxd',
        'graphics/fbo.pxd',
        'graphics/instructions.pxd',
        'graphics/opengl_utils.pxd',
        'graphics/shader.pxd',
        'graphics/texture.pxd',
        'graphics/transformation.pxd',
        'graphics/vbo.pxd',
        'graphics/vertex.pxd']]}
    return flags

<<<<<<< HEAD
    if c_options['use_sdl']:
        sdl_libraries = ['SDL', 'SDL_ttf', 'freetype', 'z', 'bz2', 'm']
        sdl_includes = []
        sdl_extra_link_args = []
        sdl_extra_compile_args = []
        if platform in ('ios', 'darwin'):
            # Paths as per homebrew (modified formula to use hg checkout)
            if c_options['use_ios']:
                # Note: on IOS, SDL is already loaded by the launcher/main.m
                # So if we add it here, it will just complain about duplicate
                # symbol, cause libSDL.a would be included in main.m binary +
                # text_sdlttf.so
                # At the result, we are linking without SDL explicitly, and add
                # -undefined dynamic_lookup
                # (/tito)
                sdl_libraries = ['SDL_ttf', 'freetype', 'bz2']
                sdl_includes += [join(kivy_ios_root, 'build', 'include')]
                sdl_includes += [join(kivy_ios_root, 'build', 'include', 'SDL')]
                sdl_includes += [join(kivy_ios_root, 'build', 'include', 'freetype')]
                sdl_extra_link_args += ['-L', join(kivy_ios_root, 'build', 'lib')]
                sdl_extra_link_args += ['-undefined', 'dynamic_lookup']
            sdl_extra_link_args += ['-framework', 'Foundation']
            sdl_extra_link_args += ['-framework', 'UIKit']
            sdl_extra_link_args += ['-framework', 'AudioToolbox']
            sdl_extra_link_args += ['-framework', 'CoreGraphics']
            sdl_extra_link_args += ['-framework', 'QuartzCore']
            sdl_extra_link_args += ['-framework', 'ImageIO']
        else:
            sdl_includes = ['/usr/local/include/SDL']
            sdl_extra_link_args += ['-L/usr/local/lib/']

    class CythonExtension(Extension):
=======
base_flags = {
    'libraries': ['m'],
    'include_dirs': [],
    'extra_links_args': [],
    'extra_compile_args': []}
>>>>>>> 69bea76d

gl_flags = determine_gl_flags()
graphics_flags = determine_graphics_pxd()

# -----------------------------------------------------------------------------
# sources to compile
sources = {
    '_event.pyx': base_flags,
    'properties.pyx': base_flags,
    'graphics/buffer.pyx': base_flags,
    'graphics/c_opengl_debug.pyx': merge(base_flags, gl_flags, graphics_flags),
    'graphics/compiler.pyx': merge(base_flags, gl_flags, graphics_flags),
    'graphics/context_instructions.pyx': merge(base_flags, gl_flags, graphics_flags),
    'graphics/fbo.pyx': merge(base_flags, gl_flags, graphics_flags),
    'graphics/instructions.pyx': merge(base_flags, gl_flags, graphics_flags),
    'graphics/opengl.pyx': merge(base_flags, gl_flags, graphics_flags),
    'graphics/opengl_utils.pyx': merge(base_flags, gl_flags, graphics_flags),
    'graphics/shader.pyx': merge(base_flags, gl_flags, graphics_flags),
    'graphics/stencil_instructions.pyx': merge(base_flags, gl_flags, graphics_flags),
    'graphics/texture.pyx': merge(base_flags, gl_flags, graphics_flags),
    'graphics/transformation.pyx': merge(base_flags, gl_flags, graphics_flags),
    'graphics/vbo.pyx': merge(base_flags, gl_flags, graphics_flags),
    'graphics/vertex.pyx': merge(base_flags, gl_flags, graphics_flags),
    'graphics/vertex_instructions.pyx': merge(base_flags, gl_flags, graphics_flags),
}

<<<<<<< HEAD
    # simple extensions
    #for pyx in (x for x in pyx_files if not 'graphics' in x):
    #    pxd = [x for x in pxd_files if not 'graphics' in x]
    #    module_name = get_modulename_from_file(pyx)
    #    ext_modules.append(CythonExtension(module_name, [pyx] + pxd))

    for pyx in pyx_files:
        module_name = get_modulename_from_file(pyx)
        ext_files = [pyx]
        ext_libraries = libraries[:]
        ext_include_dirs = include_dirs[:]
        ext_extra_link_args = extra_link_args[:]
        ext_extra_compile_args = []

        if c_options['use_ios']:
            isysroot = ['-isysroot', '/Developer/Platforms/iPhoneOS.platform/Developer/SDKs/iPhoneOS5.0.sdk']
            ext_include_dirs += ['/Developer/Platforms/iPhoneOS.platform/Developer/SDKs/iPhoneOS5.0.sdk/usr/include/']
            ext_extra_compile_args += isysroot
            ext_extra_link_args += isysroot

        if pyx.endswith('sdl.pyx') or pyx.endswith('sdl.c') \
                or pyx.endswith('text_sdlttf.pyx') \
                or pyx.endswith('text_sdlttf.c'):
            if c_options['use_sdl'] is False:
                continue
            ext_libraries += sdl_libraries
            ext_include_dirs += sdl_includes
            ext_extra_link_args += sdl_extra_link_args
            ext_extra_compile_args += sdl_extra_compile_args


        elif pyx.endswith('osxcoreimage.pyx') or pyx.endswith('osxcoreimage.c'):
            if c_options['use_ios'] is False:
                continue
            ext_extra_link_args += ['-framework', 'Foundation']
            ext_extra_link_args += ['-framework', 'UIKit']
            ext_extra_link_args += ['-framework', 'AudioToolbox']
            ext_extra_link_args += ['-framework', 'CoreGraphics']
            ext_extra_link_args += ['-framework', 'QuartzCore']
            ext_extra_link_args += ['-framework', 'ImageIO']

        ext_modules.append(CythonExtension(
            module_name, ext_files,
            libraries=ext_libraries,
            extra_compile_args=ext_extra_compile_args,
            include_dirs=ext_include_dirs,
            extra_link_args=ext_extra_link_args))
=======

# -----------------------------------------------------------------------------
# extension modules
def get_extensions_from_sources(sources):
    ext_modules = []
    for pyx, flags in sources.iteritems():
        pyx = join(dirname(__file__), 'kivy', pyx)
        if not have_cython:
            pyx = '%s.c' % pyx[:-4]
        module_name = get_modulename_from_file(pyx)
        depends = flags.pop('depends', [])
        ext_modules.append(CythonExtension(module_name,
            [pyx] + depends, **flags))
    return ext_modules
>>>>>>> 69bea76d

ext_modules = get_extensions_from_sources(sources)

# -----------------------------------------------------------------------------
# automatically detect data files
data_file_prefix = 'share/kivy-'
examples = {}
examples_allowed_ext = ('readme', 'py', 'wav', 'png', 'jpg', 'svg', 'json',
                        'avi', 'gif', 'txt', 'ttf', 'obj', 'mtl', 'kv')
for root, subFolders, files in walk('examples'):
    for fn in files:
        ext = fn.split('.')[-1].lower()
        if ext not in examples_allowed_ext:
            continue
        filename = join(root, fn)
        directory = '%s%s' % (data_file_prefix, dirname(filename))
        if not directory in examples:
            examples[directory] = []
        examples[directory].append(filename)

# -----------------------------------------------------------------------------
# setup !
setup(
    name='Kivy',
    version=kivy.__version__,
    author='Kivy Crew',
    author_email='kivy-dev@googlegroups.com',
    url='http://kivy.org/',
    license='LGPL',
    description='A software library for rapid development of ' + \
                'hardware-accelerated multitouch applications.',
    ext_modules=ext_modules,
    cmdclass=cmdclass,
    packages=[
        'kivy',
        'kivy.core',
        'kivy.core.audio',
        'kivy.core.camera',
        'kivy.core.clipboard',
        'kivy.core.image',
        'kivy.core.gl',
        'kivy.core.spelling',
        'kivy.core.text',
        'kivy.core.video',
        'kivy.core.window',
        'kivy.ext',
        'kivy.graphics',
        'kivy.input',
        'kivy.input.postproc',
        'kivy.input.providers',
        'kivy.lib',
        'kivy.lib.osc',
        'kivy.modules',
        'kivy.network',
        'kivy.tools',
        'kivy.tools.packaging',
        'kivy.uix', ],
    package_dir={'kivy': 'kivy'},
    package_data={'kivy': [
        'data/*.kv',
        'data/*.json',
        'data/fonts/*.ttf',
        'data/images/*.png',
        'data/images/*.jpg',
        'data/images/*.gif',
        'data/images/*.atlas',
        'data/keyboards/*.json',
        'data/logo/*.png',
        'data/glsl/*.png',
        'data/glsl/*.vs',
        'data/glsl/*.fs',
        'tools/packaging/README.txt',
        'tools/packaging/win32/kivy.bat',
        'tools/packaging/win32/kivyenv.sh',
        'tools/packaging/win32/README.txt',
        'tools/packaging/osx/kivy.sh']},
    data_files=examples.items(),
    classifiers=[
        'Development Status :: 5 - Production/Stable',
        'Environment :: MacOS X',
        'Environment :: Win32 (MS Windows)',
        'Environment :: X11 Applications',
        'Intended Audience :: Developers',
        'Intended Audience :: End Users/Desktop',
        'Intended Audience :: Information Technology',
        'Intended Audience :: Science/Research',
        'License :: OSI Approved :: GNU Library or Lesser '
        'General Public License (LGPL)',
        'Natural Language :: English',
        'Operating System :: MacOS :: MacOS X',
        'Operating System :: Microsoft :: Windows',
        'Operating System :: POSIX :: BSD :: FreeBSD',
        'Operating System :: POSIX :: Linux',
        'Programming Language :: Python :: 2.6',
        'Programming Language :: Python :: 2.7',
        'Topic :: Artistic Software',
        'Topic :: Games/Entertainment',
        'Topic :: Multimedia :: Graphics :: 3D Rendering',
        'Topic :: Multimedia :: Graphics :: Capture :: Digital Camera',
        'Topic :: Multimedia :: Graphics :: Presentation',
        'Topic :: Multimedia :: Graphics :: Viewers',
        'Topic :: Multimedia :: Sound/Audio :: Players :: MP3',
        'Topic :: Multimedia :: Video :: Display',
        'Topic :: Scientific/Engineering :: Human Machine Interfaces',
        'Topic :: Scientific/Engineering :: Visualization',
        'Topic :: Software Development :: Libraries :: Application Frameworks',
        'Topic :: Software Development :: User Interfaces'])
<|MERGE_RESOLUTION|>--- conflicted
+++ resolved
@@ -17,7 +17,17 @@
     'use_opengl_es2': True,
     'use_opengl_debug': False,
     'use_glew': False,
+    'use_sdl': False,
+    'use_ios': False,
     'use_mesagl': 'USE_MESAGL' in environ}
+
+# now check if environ is changing the default values
+for key in c_options.keys():
+    ukey = key.upper()
+    if ukey in environ:
+        value = bool(int(environ[ukey]))
+        print 'Environ change %s -> %s' % (key, value)
+        c_options[key] = value
 
 # -----------------------------------------------------------------------------
 # Determine on which platform we are
@@ -28,7 +38,8 @@
 ndkplatform = environ.get('NDKPLATFORM')
 if ndkplatform is not None and environ.get('LIBLINK'):
     platform = 'android'
-if environ.get('KIVYIOSROOT'):
+kivy_ios_root = environ.get('KIVYIOSROOT', None)
+if kivy_ios_root is not None:
     platform = 'ios'
 
 # -----------------------------------------------------------------------------
@@ -95,40 +106,6 @@
 except ImportError:
     print 'User distribution detected, avoid portable command.'
 
-<<<<<<< HEAD
-from kivy.tools.packaging.factory import FactoryBuild
-cmdclass['build_factory'] = FactoryBuild
-
-#
-# Detect options
-#
-c_options = {
-    'use_opengl_es2': True,
-    'use_opengl_debug': False,
-    'use_glew': False,
-    'use_sdl': False,
-    'use_ios': False,
-    'use_mesagl': 'USE_MESAGL' in environ}
-
-# now check if environ is changing the default values
-for key in c_options.keys():
-    ukey = key.upper()
-    if ukey in environ:
-        value = bool(int(environ[ukey]))
-        print 'Environ change %s -> %s' % (key, value)
-        c_options[key] = value
-
-# check if we are in a kivy-ios build
-kivy_ios_root = environ.get('KIVYIOSROOT', None)
-if kivy_ios_root is not None:
-    print 'Kivy-IOS project environment detect, use it.'
-    print 'Kivy-IOS project located at %r' % kivy_ios_root
-    print 'Activate SDL compilation.'
-    c_options['use_ios'] = True
-    c_options['use_sdl'] = True
-
-=======
->>>>>>> 69bea76d
 # Detect which opengl version headers to use
 if platform in ('android', 'darwin', 'ios'):
     pass
@@ -150,6 +127,14 @@
         print 'Fallback to Desktop opengl headers.'
         c_options['use_opengl_es2'] = False
 
+# check if we are in a kivy-ios build
+if platform == 'ios':
+    print 'Kivy-IOS project environment detect, use it.'
+    print 'Kivy-IOS project located at %r' % kivy_ios_root
+    print 'Activate SDL compilation.'
+    c_options['use_ios'] = True
+    c_options['use_sdl'] = True
+
 # -----------------------------------------------------------------------------
 # declare flags
 def get_modulename_from_file(filename):
@@ -183,18 +168,33 @@
                 d1[key] = value
     return d1
 
+def determine_base_flags():
+    flags = {
+        'libraries': ['m'],
+        'include_dirs': [],
+        'extra_link_args': [],
+        'extra_compile_args': []}
+    if c_options['use_ios']:
+        sysroot = '/Developer/Platforms/iPhoneOS.platform/Developer/SDKs/iPhoneOS5.0.sdk'
+        flags['include_dirs'] += [sysroot]
+        flags['extra_compile_args'] += ['-isysroot', sysroot]
+        flags['extra_link_args'] += ['-isysroot', sysroot]
+    elif platform == 'darwin':
+        sysroot = '/System/Library/Frameworks/ApplicationServices.framework/Frameworks'
+        flags['extra_compile_args'] += ['-F%s' % sysroot]
+        flags['extra_link_args'] += ['-F%s' % sysroot]
+    return flags
+
 def determine_gl_flags():
     flags = {'libraries': []}
     if platform == 'win32':
         flags['libraries'] = ['opengl32']
+    elif platform == 'ios':
+        flags['libraries'] = ['GLESv2']
+        flags['extra_link_args'] = ['-framework', 'OpenGLES']
     elif platform == 'darwin':
-<<<<<<< HEAD
-        # On OSX, it's not -lGL, but -framework OpenGL...
-        extra_link_args = ['-framework', 'OpenGLES']
-=======
         flags['extra_link_args'] = ['-framework', 'OpenGL', '-arch', 'x86_64']
         flags['extra_compile_args'] = ['-arch', 'x86_64']
->>>>>>> 69bea76d
     elif platform.startswith('freebsd'):
         flags['include_dirs'] = ['/usr/local/include']
         flags['extra_link_args'] = ['-L', '/usr/local/lib']
@@ -203,17 +203,56 @@
         flags['extra_link_args'] += ['-L', join(ndkplatform, 'usr', 'lib')]
         flags['libraries'] = ['GLESv2']
     else:
-<<<<<<< HEAD
-        libraries.append('GLESv2')
-
-=======
         flags['libraries'] = ['GL']
->>>>>>> 69bea76d
     if c_options['use_glew']:
         if platform == 'win32':
             flags['libraries'] += ['glew32']
         else:
             flags['libraries'] += ['GLEW']
+    return flags
+
+def determine_sdl():
+    flags = {}
+    if not c_options['use_sdl']:
+        return flags
+
+    flags['libraries'] = ['SDL', 'SDL_ttf', 'freetype', 'z', 'bz2']
+    flags['includes ']= []
+    flags['extra_link_args'] = []
+    flags['extra_compile_args'] = []
+
+    # Paths as per homebrew (modified formula to use hg checkout)
+    if c_options['use_ios']:
+        # Note: on IOS, SDL is already loaded by the launcher/main.m
+        # So if we add it here, it will just complain about duplicate
+        # symbol, cause libSDL.a would be included in main.m binary +
+        # text_sdlttf.so
+        # At the result, we are linking without SDL explicitly, and add
+        # -undefined dynamic_lookup
+        # (/tito)
+        flags['libraries'] = ['SDL_ttf', 'freetype', 'bz2']
+        flags['includes'] += [
+            join(kivy_ios_root, 'build', 'include'),
+            join(kivy_ios_root, 'build', 'include', 'SDL'),
+            join(kivy_ios_root, 'build', 'include', 'freetype')]
+        flags['extra_link_args'] += [
+            '-L', join(kivy_ios_root, 'build', 'lib'),
+            '-undefined', 'dynamic_lookup']
+    else:
+        flags['includes'] = ['/usr/local/include/SDL']
+        flags['extra_link_args'] += ['-L/usr/local/lib/']
+
+    if platform == 'ios':
+        flags['extra_link_args'] += [
+            '-framework', 'Foundation',
+            '-framework', 'UIKit',
+            '-framework', 'AudioToolbox',
+            '-framework', 'CoreGraphics',
+            '-framework', 'QuartzCore',
+            '-framework', 'ImageIO']
+    elif platform == 'darwin':
+        flags['extra_link_args'] += [
+            '-framework', 'ApplicationServices']
     return flags
 
 def determine_graphics_pxd():
@@ -233,47 +272,7 @@
         'graphics/vertex.pxd']]}
     return flags
 
-<<<<<<< HEAD
-    if c_options['use_sdl']:
-        sdl_libraries = ['SDL', 'SDL_ttf', 'freetype', 'z', 'bz2', 'm']
-        sdl_includes = []
-        sdl_extra_link_args = []
-        sdl_extra_compile_args = []
-        if platform in ('ios', 'darwin'):
-            # Paths as per homebrew (modified formula to use hg checkout)
-            if c_options['use_ios']:
-                # Note: on IOS, SDL is already loaded by the launcher/main.m
-                # So if we add it here, it will just complain about duplicate
-                # symbol, cause libSDL.a would be included in main.m binary +
-                # text_sdlttf.so
-                # At the result, we are linking without SDL explicitly, and add
-                # -undefined dynamic_lookup
-                # (/tito)
-                sdl_libraries = ['SDL_ttf', 'freetype', 'bz2']
-                sdl_includes += [join(kivy_ios_root, 'build', 'include')]
-                sdl_includes += [join(kivy_ios_root, 'build', 'include', 'SDL')]
-                sdl_includes += [join(kivy_ios_root, 'build', 'include', 'freetype')]
-                sdl_extra_link_args += ['-L', join(kivy_ios_root, 'build', 'lib')]
-                sdl_extra_link_args += ['-undefined', 'dynamic_lookup']
-            sdl_extra_link_args += ['-framework', 'Foundation']
-            sdl_extra_link_args += ['-framework', 'UIKit']
-            sdl_extra_link_args += ['-framework', 'AudioToolbox']
-            sdl_extra_link_args += ['-framework', 'CoreGraphics']
-            sdl_extra_link_args += ['-framework', 'QuartzCore']
-            sdl_extra_link_args += ['-framework', 'ImageIO']
-        else:
-            sdl_includes = ['/usr/local/include/SDL']
-            sdl_extra_link_args += ['-L/usr/local/lib/']
-
-    class CythonExtension(Extension):
-=======
-base_flags = {
-    'libraries': ['m'],
-    'include_dirs': [],
-    'extra_links_args': [],
-    'extra_compile_args': []}
->>>>>>> 69bea76d
-
+base_flags = determine_base_flags()
 gl_flags = determine_gl_flags()
 graphics_flags = determine_graphics_pxd()
 
@@ -299,55 +298,29 @@
     'graphics/vertex_instructions.pyx': merge(base_flags, gl_flags, graphics_flags),
 }
 
-<<<<<<< HEAD
-    # simple extensions
-    #for pyx in (x for x in pyx_files if not 'graphics' in x):
-    #    pxd = [x for x in pxd_files if not 'graphics' in x]
-    #    module_name = get_modulename_from_file(pyx)
-    #    ext_modules.append(CythonExtension(module_name, [pyx] + pxd))
-
-    for pyx in pyx_files:
-        module_name = get_modulename_from_file(pyx)
-        ext_files = [pyx]
-        ext_libraries = libraries[:]
-        ext_include_dirs = include_dirs[:]
-        ext_extra_link_args = extra_link_args[:]
-        ext_extra_compile_args = []
-
-        if c_options['use_ios']:
-            isysroot = ['-isysroot', '/Developer/Platforms/iPhoneOS.platform/Developer/SDKs/iPhoneOS5.0.sdk']
-            ext_include_dirs += ['/Developer/Platforms/iPhoneOS.platform/Developer/SDKs/iPhoneOS5.0.sdk/usr/include/']
-            ext_extra_compile_args += isysroot
-            ext_extra_link_args += isysroot
-
-        if pyx.endswith('sdl.pyx') or pyx.endswith('sdl.c') \
-                or pyx.endswith('text_sdlttf.pyx') \
-                or pyx.endswith('text_sdlttf.c'):
-            if c_options['use_sdl'] is False:
-                continue
-            ext_libraries += sdl_libraries
-            ext_include_dirs += sdl_includes
-            ext_extra_link_args += sdl_extra_link_args
-            ext_extra_compile_args += sdl_extra_compile_args
-
-
-        elif pyx.endswith('osxcoreimage.pyx') or pyx.endswith('osxcoreimage.c'):
-            if c_options['use_ios'] is False:
-                continue
-            ext_extra_link_args += ['-framework', 'Foundation']
-            ext_extra_link_args += ['-framework', 'UIKit']
-            ext_extra_link_args += ['-framework', 'AudioToolbox']
-            ext_extra_link_args += ['-framework', 'CoreGraphics']
-            ext_extra_link_args += ['-framework', 'QuartzCore']
-            ext_extra_link_args += ['-framework', 'ImageIO']
-
-        ext_modules.append(CythonExtension(
-            module_name, ext_files,
-            libraries=ext_libraries,
-            extra_compile_args=ext_extra_compile_args,
-            include_dirs=ext_include_dirs,
-            extra_link_args=ext_extra_link_args))
-=======
+if c_options['use_sdl']:
+    sdl_flags = determine_sdl()
+    sources['core/window/sdl.pyx'] = merge(
+        base_flags, gl_flags, sdl_flags)
+    sources['core/text/text_sdlttf.pyx'] = merge(
+        base_flags, gl_flags, sdl_flags)
+
+if platform in ('darwin', 'ios'):
+    # activate ImageIO provider for our core image
+    if platform == 'ios':
+        osx_flags = {'extra_link_args': [
+            '-framework', 'Foundation',
+            '-framework', 'UIKit',
+            '-framework', 'AudioToolbox',
+            '-framework', 'CoreGraphics',
+            '-framework', 'QuartzCore',
+            '-framework', 'ImageIO']}
+    else:
+        osx_flags = {'extra_link_args': [
+            '-framework', 'ApplicationServices']}
+    sources['core/image/img_imageio.pyx'] = merge(
+        base_flags, osx_flags)
+
 
 # -----------------------------------------------------------------------------
 # extension modules
@@ -362,7 +335,6 @@
         ext_modules.append(CythonExtension(module_name,
             [pyx] + depends, **flags))
     return ext_modules
->>>>>>> 69bea76d
 
 ext_modules = get_extensions_from_sources(sources)
 
